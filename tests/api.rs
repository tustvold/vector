--- conflicted
+++ resolved
@@ -7,12 +7,7 @@
 #[cfg(feature = "api")]
 mod tests {
     use crate::support::{sink, source};
-<<<<<<< HEAD
     use graphql_client::GraphQLQuery;
-    use std::net::SocketAddr;
-=======
-    use reqwest::Response;
->>>>>>> 80bd6615
     use std::time::Duration;
     use vector::api;
     use vector::config::Config;
